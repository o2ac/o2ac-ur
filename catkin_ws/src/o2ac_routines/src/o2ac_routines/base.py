--- conflicted
+++ resolved
@@ -1083,15 +1083,9 @@
       ps_approach.pose.position.x = -.05
       ps_approach.pose.position.z = -.17
     elif tool_name == "nut_tool_m6":
-<<<<<<< HEAD
       ps_approach.pose.position.z = -.025
     elif tool_name == "set_screw_tool":
       ps_approach.pose.position.z = -.025
-=======
-      ps_approach.pose.position.z = -.052
-    elif tool_name == "set_screw_tool":
-      ps_approach.pose.position.z = -.045
->>>>>>> 4886912e
     else:
       rospy.logerr(tool_name, " is not implemented!")
       return False
@@ -1103,7 +1097,6 @@
     ps_move_away = copy.deepcopy(ps_approach)
 
     # Define pickup pose
-<<<<<<< HEAD
     ps_in_holder = copy.deepcopy(ps_approach)
     ps_in_holder.pose.position.x = .017
     if tool_name == "nut_tool_m6":
@@ -1114,18 +1107,6 @@
     if unequip: 
       ps_in_holder.pose.position.x -= 0.001   # Don't move all the way into the magnet
       ps_approach.pose.position.z += 0.005 # Approach diagonally so nothing gets stuck
-=======
-    ps_pickup = copy.deepcopy(ps_approach)
-    ps_pickup.pose.position.x = .017
-    ps_pickup.pose.position.z = -.03
-    if tool_name == "nut_tool_m6":
-      ps_pickup.pose.position.x = 0.01
-    elif tool_name == "set_screw_tool":
-      ps_pickup.pose.position.x = 0.02
-
-    if unequip: 
-      ps_pickup.pose.position.x -= 0.001 # The tool is dropped slightly before the magnet
->>>>>>> 4886912e
 
     if equip:
       self.open_gripper(robot_name)
@@ -1145,11 +1126,7 @@
     elif unequip:
       lin_speed = 0.08 
 
-<<<<<<< HEAD
     self.go_to_pose_goal(robot_name, ps_in_holder, speed=lin_speed, move_lin=True)
-=======
-    self.go_to_pose_goal(robot_name, ps_pickup, speed=lin_speed, move_lin=True)
->>>>>>> 4886912e
   
     # Close gripper, attach the tool object to the gripper in the Planning Scene.
     # Its collision with the parent link is set to allowed in the original planning scene.
