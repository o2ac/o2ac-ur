#!/usr/bin/env python

import rospy
import sensor_msgs.msg

import os
import cv2
import cv_bridge
import numpy as np
import copy
import time

CAMERA_FAILURE = -1

class O2ACCameraHelper(object):
    """
    A class to help deal with vision calculations and camera management.
    Stores the camera_info of the currently active camera,
    offers functions to convert points from 2D to 3D.
    """

    def __init__(self):
        self.bridge = cv_bridge.CvBridge()

    def project_2d_to_3d_with_current_view(self, camera_info, depth_image, u, v, frames_to_average=1, average_with_radius=0):
        """
        Look at current depth image (stream) and return 3D pose of single pixel (u,v).
        frames_to_average is the number of frames used to take the average of.
        average_with_radius uses nearby pixels for averaging the depth value. radius=0 evaluates only the pixel.
        """

        # Get depth images
        depth_images_ros = []
        for i in range(frames_to_average):
            depth_images_ros.append(copy.deepcopy(depth_image))
            rospy.sleep(.12)

        # Convert images
        depth_images = []
        for img_ros in depth_images_ros:
            depth_images.append(self.bridge.imgmsg_to_cv2(img_ros, desired_encoding="passthrough"))
        
        return self.project_2d_to_3d_from_images(camera_info, u, v, depth_images, average_with_radius)
        
    def project_2d_to_3d_from_images(self, camera_info, u, v, depth_images=[], average_with_radius=0):
        """
        Go through depth images (list of images in cv2 format) and return 3D pose of single pixel (u,v).
        average_with_radius uses nearby pixels for averaging the depth value. radius=0 evaluates only the pixel.
        Does not actually use a radius, but a box around
        """
        # Average over images and area
        depth_vals = []
        try:
            for img in depth_images:
                if img[v, u]:  # Skip if pixel empty
                    depth_vals.append(img[v, u])
                else:
                    rospy.logwarn("Skipping pixel in depth backprojection")
                if average_with_radius:
                    for i in range(-average_with_radius, average_with_radius):
                        for j in range(-average_with_radius, average_with_radius):
                            uc = int(np.clip(estimated_poses_msg.bbox[1] + round(estimated_poses_msg.bbox[3]/2), 0, 640))
                            vc = int(np.clip(estimated_poses_msg.bbox[1] + round(estimated_poses_msg.bbox[3]/2), 0, 480))
                            depth_vals.append(img[vc, uc])
        except:
            pass

        if not depth_vals:
<<<<<<< HEAD
            depth_vals.append(0)
            rospy.logerr("No depth value found in image!")
            if not average_with_radius:
                rospy.loginfo("Reattempting backprojection with neighboring pixels")
                return self.project_2d_to_3d_from_images(camera_info, u, v, depth_images, average_with_radius=8)
            else:
                rospy.logerr("Could not find pixels in depth image to reproject! Returning None")
                return CAMERA_FAILURE
=======
            rospy.logwarn("No depth value found at pixel u,v!, returning with depth 0")
            return self.project_2d_to_3d(camera_info, [u], [v], [0])[0]
            # depth_vals.append(0)
            # if not average_with_radius:
            #     rospy.loginfo("Reattempting backprojection with neighboring pixels")
            #     return self.project_2d_to_3d_from_images(camera_info, u, v, depth_images, average_with_radius=8)
            # else:
            #     rospy.logerr("Could not find pixels in depth image to reproject! Returning None")
            #     return False
                # return CAMERA_FAILURE
>>>>>>> d88deb63
        depth = np.mean(depth_vals)

        # Backproject to 3D
        position = self.project_2d_to_3d(camera_info, [u], [v], [depth])
        return position[0]

    def project_2d_to_3d(self, camera_info, u, v, d):
        """
        Back-project 2D image points to 3D space using depth values.
        u, v are the image-space coordinates of the depth values d.
        u, v, d need to be lists.
        """
        npoints = len(d)
        xy = cv2.undistortPoints(np.expand_dims(np.array(list(zip(u, v)),
                                                            dtype=np.float32),
                                                axis=0),
                                    np.array(camera_info.K).reshape((3, 3)),
                                    np.array(camera_info.D))
        xy = xy.ravel().reshape(npoints, 2)
        return [ (xy[i, 0]*d[i], xy[i, 1]*d[i], d[i])
                    for i in range(npoints) ]<|MERGE_RESOLUTION|>--- conflicted
+++ resolved
@@ -66,16 +66,6 @@
             pass
 
         if not depth_vals:
-<<<<<<< HEAD
-            depth_vals.append(0)
-            rospy.logerr("No depth value found in image!")
-            if not average_with_radius:
-                rospy.loginfo("Reattempting backprojection with neighboring pixels")
-                return self.project_2d_to_3d_from_images(camera_info, u, v, depth_images, average_with_radius=8)
-            else:
-                rospy.logerr("Could not find pixels in depth image to reproject! Returning None")
-                return CAMERA_FAILURE
-=======
             rospy.logwarn("No depth value found at pixel u,v!, returning with depth 0")
             return self.project_2d_to_3d(camera_info, [u], [v], [0])[0]
             # depth_vals.append(0)
@@ -86,7 +76,6 @@
             #     rospy.logerr("Could not find pixels in depth image to reproject! Returning None")
             #     return False
                 # return CAMERA_FAILURE
->>>>>>> d88deb63
         depth = np.mean(depth_vals)
 
         # Backproject to 3D
