#include "o2ac_pose_distribution_updater/planner.hpp"
#include "o2ac_pose_distribution_updater/convex_hull.hpp"

namespace {
double LARGE_EPS = 1e-3, EPS = 1e-9, INF = 1e9;
double pi = acos(-1);
} // namespace

void Planner::apply_action(const Eigen::Isometry3d &old_mean,
                           const CovarianceMatrix &old_covariance,
                           const UpdateAction &action,
                           Eigen::Isometry3d &new_mean,
                           CovarianceMatrix &new_covariance) {
  if (action.type == place_action_type) {
    place_step_with_Lie_distribution(
        gripped_geometry->vertices, gripped_geometry->triangles,
        action.gripper_pose, support_surface, old_mean, old_covariance,
        new_mean, new_covariance, true);
    new_mean = action.gripper_pose * new_mean;
    new_covariance = transform_covariance(action.gripper_pose, new_covariance);
  } else if (action.type == grasp_action_type) {
    grasp_step_with_Lie_distribution(
        gripped_geometry->vertices, gripped_geometry->triangles,
        action.gripper_pose, action.gripper_pose.inverse() * old_mean,
        transform_covariance(action.gripper_pose.inverse(), old_covariance),
        new_mean, new_covariance, true);
  } else if (action.type == push_action_type) {
    push_step_with_Lie_distribution(
        gripped_geometry->vertices, gripped_geometry->triangles,
        action.gripper_pose, action.gripper_pose.inverse() * old_mean,
        transform_covariance(action.gripper_pose.inverse(), old_covariance),
        new_mean, new_covariance, true);
    new_mean = action.gripper_pose * new_mean;
    new_covariance = transform_covariance(action.gripper_pose, new_covariance);
  } else if (action.type == touch_action_type) {
    touched_step_with_Lie_distribution(
        0, gripped_geometry->vertices, gripped_geometry->triangles,
        eigen_to_fcl_transform(action.gripper_pose), old_mean, old_covariance,
        new_mean, new_covariance);
  } else if (action.type == look_action_type) {
    cv::Mat mean_image;
    boost::array<unsigned int, 4> ROI{0, image_height, 0, image_width};
    generate_image(mean_image, gripped_geometry->vertices,
                   gripped_geometry->triangles, action.gripper_pose * old_mean,
                   ROI);
    look_step_with_Lie_distribution(
        gripped_geometry->vertices, gripped_geometry->triangles,
        action.gripper_pose, mean_image, ROI, old_mean, old_covariance,
        new_mean, new_covariance, true);
  }
}

Eigen::AngleAxisd rotation_to_minus_Z(const Eigen::Vector3d &vector) {
  Eigen::Vector3d axis =
      vector(0) != 0.0 || vector(1) != 0.0
          ? vector.cross(-Eigen::Vector3d::UnitZ()).normalized()
          : Eigen::Vector3d::UnitX();
  double angle = atan2(vector.head<2>().norm(), -vector[2]);
  return Eigen::AngleAxisd(angle, axis);
}

void Planner::calculate_action_candidates(
    const Eigen::Isometry3d &current_gripper_pose,
    const Eigen::Isometry3d &current_mean, const CovarianceMatrix &covariance,
    const bool &gripping, std::vector<UpdateAction> &candidates) {
  if (gripping) {
    // add place action candidates
    for (auto &plane : place_candidates) {
      UpdateAction action;
      action.type = place_action_type;

      Eigen::Vector3d normal = current_gripper_pose.rotation() *
                               current_mean.rotation() * plane.normal();

      Eigen::Quaterniond gripper_rotation(rotation_to_minus_Z(normal) *
                                          current_gripper_pose.rotation());
      Eigen::Vector3d gripper_X = gripper_rotation * Eigen::Vector3d::UnitX();
      if (gripper_X(0) != 0.0 || gripper_X(1) != 0.0) {
        double angle = atan2(gripper_X(1), -gripper_X(0));
        gripper_rotation = Eigen::AngleAxisd(angle, Eigen::Vector3d::UnitZ()) *
                           gripper_rotation;
      }
      Eigen::Isometry3d rotated_gripper_pose(gripper_rotation);
      rotated_gripper_pose.translation() = current_gripper_pose.translation();

      if (abs((rotated_gripper_pose.rotation() * Eigen::Vector3d::UnitY())(2)) >
          LARGE_EPS) {
        continue;
      }
      // double sigma_z = 3.0 * sqrt(covariance(2, 2));
      double sigma_z = 0.0;
      action.gripper_pose =
          Eigen::Translation3d((support_surface + sigma_z -
                                (rotated_gripper_pose * current_mean *
                                 (-plane.offset() * plane.normal()))
                                    .z()) *
                               Eigen::Vector3d::UnitZ()) *
          rotated_gripper_pose;

      if ((*validity_checker)(place_action_type, current_gripper_pose,
                              action.gripper_pose)) {
        candidates.push_back(action);
      }
    }
    // add touch action candidates
    int number_of_touch_actions = 10;
    auto random_array = std::move(
        get_random_array(number_of_touch_actions, convex_hull_vertices.size()));
    for (int t = 0; t < random_array.size(); t++) {
      auto &vertex = convex_hull_vertices[random_array[t]];
      UpdateAction action;
      action.type = touch_action_type;

      Eigen::Vector3d direction = current_gripper_pose.rotation() *
                                  current_mean.rotation() *
                                  (vertex - center_of_gravity);

      Eigen::Isometry3d rotated_gripper_pose =
          rotation_to_minus_Z(direction) * current_gripper_pose;
      action.gripper_pose =
          Eigen::Translation3d(
              (-(rotated_gripper_pose * current_mean * vertex).z()) *
              Eigen::Vector3d::UnitZ()) *
          rotated_gripper_pose;

      if ((*validity_checker)(touch_action_type, current_gripper_pose,
                              action.gripper_pose)) {
        candidates.push_back(action);
      }
    }
    // add look action candidates
    for (int t = 0; t < 4; t++) {
      UpdateAction action;
      action.type = look_action_type;
      Eigen::Isometry3d rotated_gripper_pose =
          current_gripper_pose *
          Eigen::AngleAxisd(pi / 2.0 * t, Eigen::Vector3d::UnitX());
      action.gripper_pose =
          Eigen::Translation3d(looked_point - rotated_gripper_pose *
                                                  current_mean *
                                                  center_of_gravity) *
          rotated_gripper_pose;

      if ((*validity_checker)(look_action_type, current_gripper_pose,
                              action.gripper_pose)) {
        candidates.push_back(action);
      }
    }
  } else {
    for (auto &grasp_point : *grasp_points) {
      Eigen::Isometry3d gripper_pose = current_mean * grasp_point;
      if (abs((gripper_pose.rotation() * Eigen::Vector3d::UnitY())(2)) <=
          LARGE_EPS) {
        UpdateAction action;
        action.type = grasp_action_type;
        action.gripper_pose = gripper_pose;
        if ((*validity_checker)(grasp_action_type, current_gripper_pose,
                                action.gripper_pose)) {
          candidates.push_back(action);
        }
      }
    }
    std::vector<Eigen::Vector2d> projected_points, hull;
    std::transform(gripped_geometry->vertices.begin(),
                   gripped_geometry->vertices.end(),
                   std::back_inserter(projected_points),
                   [&current_mean](const Eigen::Vector3d &vertex) {
                     return (Eigen::Vector2d)(current_mean * vertex).head<2>();
                   });

    convex_hull_for_Eigen_Vector2d(projected_points, hull);

    Eigen::Vector3d current_center = current_mean * center_of_gravity;
    Eigen::Vector2d projected_center = current_center.head<2>();
    int number_of_push_actions = 10;
    auto random_array =
        std::move(get_random_array(number_of_push_actions, hull.size()));
    for (int t = 0; t < random_array.size(); t++) {
      int i = random_array[t], j = (i + 1) % hull.size();
      Eigen::Vector2d edge = (hull[j] - hull[i]).normalized();
      if (edge.dot(projected_center - hull[i]) < -EPS ||
          edge.dot(projected_center - hull[j]) > EPS) {
        continue;
      }
      Eigen::Vector2d edge_normal;
      edge_normal << edge[1], -edge[0];
      Eigen::Vector3d translation;
      double sigma_y =
          4.0 * sqrt(pow(edge_normal(0), 2) * covariance(0, 0) +
                     2.0 * edge_normal(0) * edge_normal(1) * covariance(0, 1) +
                     pow(edge_normal(1), 2) * covariance(1, 1) +
                     pow((hull[j] - hull[i]).norm(), 2) * covariance(5, 5));
      translation << (edge_normal.dot(hull[i]) - sigma_y +
                      gripper_width / 2.0) *
                             edge_normal +
                         edge.dot(projected_center) * edge,
          support_surface;
      double angle = -atan2(-edge(0), -edge(1));

      UpdateAction action;
      action.type = push_action_type;
      action.gripper_pose =
          Eigen::Translation3d(translation) *
          Eigen::AngleAxisd(angle, Eigen::Vector3d::UnitZ()) *
          Eigen::AngleAxisd(pi / 2.0, Eigen::Vector3d::UnitY());
      if ((*validity_checker)(push_action_type, current_gripper_pose,
                              action.gripper_pose)) {
        candidates.push_back(action);
      }
    }
  }
}

std::function<bool(const Eigen::Isometry3d)>
check_near_to_goal_pose(const Eigen::Isometry3d &goal_pose,
                        const double &translation_threshold,
                        const double &rotation_threshold) {
  return [goal_pose, translation_threshold,
          rotation_threshold](const Eigen::Isometry3d &pose) -> bool {
    Eigen::Isometry3d move = pose * goal_pose.inverse();
    return move.translation().norm() < translation_threshold &&
           Eigen::AngleAxisd(move.rotation()).angle() < rotation_threshold;
  };
}

void Planner::set_geometry(
    const std::shared_ptr<mesh_object> &gripped_geometry,
    const std::shared_ptr<std::vector<Eigen::Isometry3d>> &grasp_points,
    const double &support_surface) {
  this->gripped_geometry = gripped_geometry;
  this->grasp_points = grasp_points;
  this->support_surface = support_surface;
  center_of_gravity = calculate_center_of_gravity(gripped_geometry->vertices,
                                                  gripped_geometry->triangles);
  calculate_place_candidates(gripped_geometry->vertices, center_of_gravity,
                             place_candidates, convex_hull_vertices);
  fprintf(stderr, "number of place candidates:%d\n",
          (int)place_candidates.size());
  Eigen::Isometry3d camera_pose = get_camera_pose();
  looked_point = camera_pose * (-0.10 * Eigen::Vector3d::UnitZ());
}

std::vector<UpdateAction> Planner::calculate_plan(
    const Eigen::Isometry3d &current_gripper_pose, const bool &current_gripping,
    const Eigen::Isometry3d &current_mean,
    const CovarianceMatrix &current_covariance,
    const CovarianceMatrix &objective_coefficients,
    const double &objective_value, const bool goal_gripping,
    const std::function<bool(const Eigen::Isometry3d &)> check_goal_pose) {

  struct node {
    Eigen::Isometry3d mean, gripper_pose;
    CovarianceMatrix covariance;

    int previous_node_id;
    UpdateAction previous_action;
    double cost;
    bool gripping;
  };

  std::vector<node> nodes(1);
  nodes[0].mean = current_mean;
  nodes[0].covariance = current_covariance;
  nodes[0].previous_node_id = -1;
  nodes[0].gripper_pose = current_gripper_pose;
  nodes[0].cost = 0.0;
  nodes[0].gripping = current_gripping;

  std::priority_queue<std::pair<double, int>> open_nodes;

  open_nodes.push(std::make_pair(0.0, 0));
  int goal_node_id = -1;
  double optimal_score = INF;
  while (!open_nodes.empty()) {
    int id = -open_nodes.top().second;
    open_nodes.pop();

    double score = objective_coefficients
                       .cwiseProduct(transform_covariance(
                           nodes[id].mean.inverse(), nodes[id].covariance))
                       .sum();
    fprintf(stderr, "%d %d %d %lf %lf\n", id, nodes[id].previous_node_id,
            id > 0 ? nodes[id].previous_action.type : -1, nodes[id].cost,
            score);
    if (score < objective_value &&
        (!goal_gripping ||
         nodes[id].gripping && check_goal_pose(nodes[id].mean))) {
      goal_node_id = id;
      break;
    }
    optimal_score = score;

    std::vector<UpdateAction> candidates;
    calculate_action_candidates(nodes[id].gripper_pose, nodes[id].mean,
                                nodes[id].covariance, nodes[id].gripping,
                                candidates);
    for (auto &candidate : candidates) {
      node new_node;
      try {
        apply_action(nodes[id].mean, nodes[id].covariance, candidate,
                     new_node.mean, new_node.covariance);
      } catch (std::runtime_error &e) {
        std::cerr << e.what() << std::endl;
        continue;
      }
      new_node.gripper_pose = candidate.gripper_pose;
      new_node.gripping = (candidate.type != place_action_type &&
                           candidate.type != push_action_type);
      new_node.previous_node_id = id;
      new_node.previous_action = candidate;
      new_node.cost = nodes[id].cost + (*cost_function)(candidate.type,
                                                        nodes[id].gripper_pose,
                                                        candidate.gripper_pose);
      int new_id = nodes.size();
      nodes.push_back(new_node);
      open_nodes.push(std::make_pair(-new_node.cost, -new_id));
    }
  }
  if (goal_node_id == -1) {
    throw std::runtime_error("planning failed");
  }
  std::vector<UpdateAction> actions;
  while (goal_node_id != 0) {
    std::cerr << nodes[goal_node_id].mean.matrix() << std::endl;
    std::cerr << nodes[goal_node_id].covariance << std::endl;
    std::cerr << nodes[goal_node_id].previous_action.type << std::endl;
    std::cerr << nodes[goal_node_id].previous_action.gripper_pose.matrix()
              << std::endl;
    actions.push_back(nodes[goal_node_id].previous_action);
    goal_node_id = nodes[goal_node_id].previous_node_id;
  }
  std::reverse(actions.begin(), actions.end());
  return actions;
}

std::vector<std::pair<double, std::vector<UpdateAction>>>
Planner::best_scores_for_each_costs(
    const Eigen::Isometry3d &current_gripper_pose, const bool &current_gripping,
    const Eigen::Isometry3d &current_mean,
    const CovarianceMatrix &current_covariance,
    const CovarianceMatrix &objective_coefficients, const int &max_cost) {

  struct node {
    Eigen::Isometry3d mean, gripper_pose;
    CovarianceMatrix covariance;

    int previous_node_id;
    UpdateAction previous_action;
    int cost;
    bool gripping;
  };

  std::vector<node> nodes(1);
  nodes[0].mean = current_mean;
  nodes[0].covariance = current_covariance;
  nodes[0].previous_node_id = -1;
  nodes[0].gripper_pose = current_gripper_pose;
  nodes[0].cost = 0.0;
  nodes[0].gripping = current_gripping;

  std::vector<std::pair<double, int>> best_plans(max_cost + 1,
                                                 std::make_pair(INF, -1));
<<<<<<< HEAD
  for (int id = 0;; id++) {
    if (nodes[id].cost > max_cost) {
      break;
    }
=======
  for (int id = 0; id < nodes.size(); id++) {
>>>>>>> f9fa8a01
    double score = objective_coefficients
                       .cwiseProduct(transform_covariance(
                           nodes[id].mean.inverse(), nodes[id].covariance))
                       .sum();
    fprintf(stderr, "%d %d %d %d %lf\n", id, nodes[id].previous_node_id,
            id > 0 ? nodes[id].previous_action.type : -1, nodes[id].cost,
            score);
    if (nodes[id].gripping && best_plans[nodes[id].cost].first > score) {
      best_plans[nodes[id].cost] = std::make_pair(score, id);
    }

    if (nodes[id].cost >= max_cost) {
      continue;
    }
    
    std::vector<UpdateAction> candidates;
    calculate_action_candidates(nodes[id].gripper_pose, nodes[id].mean,
                                nodes[id].covariance, nodes[id].gripping,
                                candidates);
    for (auto &candidate : candidates) {
      node new_node;
      try {
        apply_action(nodes[id].mean, nodes[id].covariance, candidate,
                     new_node.mean, new_node.covariance);
      } catch (std::runtime_error &e) {
        std::cerr << e.what() << std::endl;
        continue;
      }
      new_node.gripper_pose = candidate.gripper_pose;
      new_node.gripping = (candidate.type != place_action_type &&
                           candidate.type != push_action_type);
      new_node.previous_node_id = id;
      new_node.previous_action = candidate;
      new_node.cost = nodes[id].cost + (*cost_function)(candidate.type,
                                                        nodes[id].gripper_pose,
                                                        candidate.gripper_pose);
      nodes.push_back(new_node);
    }
  }
  std::vector<std::pair<double, std::vector<UpdateAction>>> best_actions(
      max_cost + 1);
  for (int cost = 0; cost <= max_cost; cost++) {
    best_actions[cost].first = best_plans[cost].first;
    if (best_plans[cost].second == -1) {
      continue;
    }
    int goal_node_id = best_plans[cost].second;
    while (goal_node_id != 0) {
      best_actions[cost].second.push_back(nodes[goal_node_id].previous_action);
      goal_node_id = nodes[goal_node_id].previous_node_id;
    }
    std::reverse(best_actions[cost].second.begin(),
                 best_actions[cost].second.end());
  }
  return best_actions;
}<|MERGE_RESOLUTION|>--- conflicted
+++ resolved
@@ -360,14 +360,7 @@
 
   std::vector<std::pair<double, int>> best_plans(max_cost + 1,
                                                  std::make_pair(INF, -1));
-<<<<<<< HEAD
-  for (int id = 0;; id++) {
-    if (nodes[id].cost > max_cost) {
-      break;
-    }
-=======
   for (int id = 0; id < nodes.size(); id++) {
->>>>>>> f9fa8a01
     double score = objective_coefficients
                        .cwiseProduct(transform_covariance(
                            nodes[id].mean.inverse(), nodes[id].covariance))
