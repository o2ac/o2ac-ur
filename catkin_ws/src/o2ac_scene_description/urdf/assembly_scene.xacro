<?xml version="1.0"?>

<robot xmlns:xacro="http://www.ros.org/wiki/xacro" name="assembly_scene">
  
  <xacro:include filename="$(find o2ac_parts_description)/urdf/assembly_parts_macros.urdf.xacro"/>
  <!-- <xacro:include filename="$(find o2ac_parts_description)/urdf/display_all_parts.urdf.xacro"/> -->
  
  <!-- ====== Uncomment this block to show the completed assembly -->
  <xacro:include filename="$(find o2ac_parts_description)/urdf/generated/full_assembly.urdf.xacro"/>
  <xacro:full_assembly prefix="assembled_" parent="attached_base_origin_link">
    <origin xyz=".12 .2 0" rpy="0 0 ${-pi/2}" />
  </xacro:full_assembly> -->

  <!-- ====== Uncomment this block to add the frames of the complete assembly, but not the objects -->
<<<<<<< HEAD
  <!-- <xacro:include filename="$(find o2ac_parts_description)/urdf/generated/full_assembly_frames_only.urdf.xacro"/>
=======
  <xacro:include filename="$(find o2ac_parts_description)/urdf/generated/full_assembly_frames_only.urdf.xacro"/>
>>>>>>> 4886912e
  <xacro:full_assembly_frames_only prefix="assembled_" parent="workspace_center">
    <origin xyz=".12 .2 0" rpy="0 0 ${-pi/2}" />
  </xacro:full_assembly_frames_only>

  <!-- The base plate -->
  <!-- <xacro:assy_part_01 prefix="dummy" parent="assembled_assy_part_01" spawn_attached="true">
    <origin xyz="0 0 0" rpy="0 0 0" />   
  </xacro:assy_part_01> -->

  <!-- <xacro:assy_part_frames_only_02 prefix="initial_" parent="workspace_center" spawn_attached="true">
    <origin xyz="-.18 -0.05 0" rpy="0 0 ${pi}" />   
  </xacro:assy_part_frames_only_02>

  <xacro:assy_part_frames_only_03 prefix="initial_" parent="workspace_center" spawn_attached="true">
    <origin xyz="-.18 0.045 0" rpy="0 0 ${pi}" />   
  </xacro:assy_part_frames_only_03>

  <xacro:assy_part_frames_only_14 prefix="intermediate_" parent="workspace_center" spawn_attached="true">
    <origin xyz=".25 -0.15 .50" rpy="${pi/2} ${-pi/2} 0" />   
  </xacro:assy_part_frames_only_14> -->
</robot><|MERGE_RESOLUTION|>--- conflicted
+++ resolved
@@ -12,11 +12,7 @@
   </xacro:full_assembly> -->
 
   <!-- ====== Uncomment this block to add the frames of the complete assembly, but not the objects -->
-<<<<<<< HEAD
   <!-- <xacro:include filename="$(find o2ac_parts_description)/urdf/generated/full_assembly_frames_only.urdf.xacro"/>
-=======
-  <xacro:include filename="$(find o2ac_parts_description)/urdf/generated/full_assembly_frames_only.urdf.xacro"/>
->>>>>>> 4886912e
   <xacro:full_assembly_frames_only prefix="assembled_" parent="workspace_center">
     <origin xyz=".12 .2 0" rpy="0 0 ${-pi/2}" />
   </xacro:full_assembly_frames_only>
