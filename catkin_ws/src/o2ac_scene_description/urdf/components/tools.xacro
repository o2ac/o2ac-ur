--- conflicted
+++ resolved
@@ -82,11 +82,7 @@
         <color rgba=".7 .7 .7 1"/>
       </material>
     </visual>
-<<<<<<< HEAD
-    <collision>
-=======
     <!-- <collision>
->>>>>>> 4886912e
       <origin rpy="0 0 0" xyz="-0.05 .0013 0.002"/>
       <geometry>
         <box size=".1 .066 .004"/> 
@@ -103,11 +99,7 @@
         <color rgba=".5 .5 .5 1"/>
       </material>
     </visual>
-<<<<<<< HEAD
-    <collision>
-=======
     <!-- <collision>
->>>>>>> 4886912e
       <origin rpy="0 0 0" xyz="-0.05 -.014 0.0179"/>
       <geometry>
         <box size=".1 .004 .035"/> 
@@ -199,11 +191,7 @@
         <color rgba=".9 .9 .9 1"/>
       </material>
     </visual>
-<<<<<<< HEAD
-    <collision>
-=======
     <!-- <collision>
->>>>>>> 4886912e
       <origin rpy="0 0 0" xyz="0 ${-bit_cushion_to_axis + .02} .0275"/>
       <geometry>
         <box size=".026 .04 .055"/>
@@ -243,11 +231,7 @@
         <color rgba=".9 .9 .9 1"/>
       </material>
     </visual>
-<<<<<<< HEAD
-    <collision>
-=======
     <!-- <collision>
->>>>>>> 4886912e
       <origin rpy="0 0 0" xyz="0 ${-bit_cushion_to_axis + .02} .0275"/>
       <geometry>
         <box size=".026 .04 .055"/>
